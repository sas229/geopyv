--- conflicted
+++ resolved
@@ -281,19 +281,11 @@
 
     def _initial_mesh(self):
         """Private method to optimize the element size to generate approximately the desired number of elements."""
-<<<<<<< HEAD
-        f = lambda size: self._uniform_remesh(size, self.boundary, self.segments, self.curves, self.target_nodes, self.size_lower_bound)
-        res = minimize_scalar(f, bounds=(self.size_lower_bound, self.size_upper_bound), method='bounded')
-        self._update_mesh()
-=======
+
         f = lambda size: self._uniform_remesh(size, self._boundary, self._segments, self._curves, self._target_nodes, self._size_lower_bound)
         res = minimize_scalar(f, bounds=(self._size_lower_bound, self._size_upper_bound), method='bounded')
-        _, nc, _ = gmsh.model.mesh.getNodes() # Extracts: node tags, node coordinates, parametric coordinates.
-        _, _, ent = gmsh.model.mesh.getElements(dim=2) # Extracts: element types, element tags, element node tags.
-        self._nodes = np.column_stack((nc[0::3], nc[1::3])) # Nodal coordinate array (x,y).
-        self._elements = np.reshape((np.asarray(ent)-1).flatten(), (-1, 6)) # Element connectivity array. 
->>>>>>> 0c6597e7
-
+        self._update_mesh()
+        
     def _adaptive_mesh(self):
         message = "Adaptively remeshing..."
         with alive_bar(dual_line=True, bar=None, title=message) as bar:
@@ -343,13 +335,9 @@
         return abs(number_nodes - target_nodes)
 
     @staticmethod
-<<<<<<< HEAD
     def _adaptive_remesh(scale, target, nodes, elements, areas):
-        lengths = area_to_length(areas*scale) # Convert target areas to target characteristic lengths.
-=======
-    def _adaptive_remesh(scale, target, nodes, triangulation, areas):
         lengths = gp.geometry.utilities.area_to_length(areas*scale) # Convert target areas to target characteristic lengths.
->>>>>>> 0c6597e7
+
         bg = gmsh.view.add("bg", 1) # Create background view.
         data = np.pad(nodes[elements[:,:3]], ((0,0),(0,0),(0,2)), mode='constant') # Prepare data input (coordinates and buffer).
         data[:,:,3] = np.reshape(np.repeat(lengths, 3), (-1,3)) # Fill data input buffer with target weights.
